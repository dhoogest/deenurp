--- conflicted
+++ resolved
@@ -6,7 +6,6 @@
 import functools
 import itertools
 import logging
-import operator
 import tempfile
 
 from Bio import SeqIO
@@ -95,37 +94,15 @@
             d[i[group_field]].append(i['seqname'])
     return d
 
-def get_sample_weights(con, sequence_names):
-    """
-    Map from sample -> total weight for all samples associated with
-    sequence_names
-    """
-    weights = collections.defaultdict(float)
-    cursor = con.cursor()
-    for sequence in sequence_names:
-        sql = """SELECT samples.name AS sample_name, weight
-        FROM sequences s
-        INNER JOIN sequences_samples ss USING (sequence_id)
-        INNER JOIN samples USING (sample_id)
-        WHERE s.name = ?"""
-        cursor.execute(sql, [sequence])
-        res = cursor.fetchone()
-        if not res:
-            continue
-        sample, weight = res
-        weights[sample] += weight
-    return weights
-
-def sequences_hitting_cluster(con, cluster_name):
-    sql = """SELECT DISTINCT sequences.name
+def cluster_hit_seqs(con, cluster_name):
+    sql = '''SELECT DISTINCT sequences.name, weight
         FROM sequences
         INNER JOIN best_hits USING (sequence_id)
         INNER JOIN ref_seqs USING(ref_id)
-        WHERE cluster_name = ?
-        ORDER BY sequences.name"""
+        WHERE cluster_name = ?'''
     cursor = con.cursor()
     cursor.execute(sql, [cluster_name])
-    return [name for name, in cursor]
+    return list(cursor)
 
 def esl_sfetch_seqs(sequence_file, sequence_names, **kwargs):
     with tempfile.NamedTemporaryFile(prefix='esl', suffix='.fasta') as tf:
@@ -133,14 +110,11 @@
         tf.seek(0)
         return list(SeqIO.parse(tf, 'fasta'))
 
-def get_total_weight_per_sample(con):
-    sql = """SELECT name, SUM(weight) AS weight
-    FROM sequences_samples
-      INNER JOIN samples USING (sample_id)
-    GROUP BY name"""
+def get_total_weight(con):
+    sql = 'SELECT SUM(weight) FROM sequences'
     cursor = con.cursor()
     cursor.execute(sql)
-    return dict(cursor)
+    return cursor.fetchone()[0]
 
 def choose_references(deenurp_db, refs_per_cluster=5,
         threads=DEFAULT_THREADS, min_cluster_prop=0.0):
@@ -151,43 +125,15 @@
     params = search.load_params(deenurp_db)
     fasta_file = params['fasta_file']
     ref_fasta = params['ref_fasta']
-    sample_total_weights = get_total_weight_per_sample(deenurp_db)
+    total_weight = get_total_weight(deenurp_db)
     cluster_members = fetch_cluster_members(params['ref_meta'], params['group_field'])
 
     # Iterate over clusters
     cursor = deenurp_db.cursor()
-    cursor.execute("""SELECT cluster_name, total_weight
+    cursor.execute('''SELECT cluster_name, total_weight
             FROM vw_cluster_weights
-            ORDER BY total_weight DESC""")
+            ORDER BY total_weight DESC''')
 
-<<<<<<< HEAD
-    for cluster_name, cluster_weight in cursor:
-        cluster_seq_names = sequences_hitting_cluster(deenurp_db, cluster_name)
-        sample_weights = get_sample_weights(deenurp_db, cluster_seq_names)
-        norm_sw = {k: v / sample_total_weights[k] for k, v in sample_weights.items()}
-        max_sample, max_weight = max(norm_sw.items(), key=operator.itemgetter(1))
-
-        logging.info('Cluster %s: Max hit by %s: %.3f%%, %d hits',
-                cluster_name, max_sample, max_weight * 100, len(cluster_seq_names))
-
-        cluster_refs = esl_sfetch_seqs(ref_fasta, cluster_members[cluster_name])
-        # sequences_hitting_cluster returns unicode: convert to string.
-        query_seqs = esl_sfetch_seqs(fasta_file, (str(i) for i in cluster_seq_names),
-                use_temp=True)
-
-        if max_weight < min_cluster_prop:
-            logging.info("Skipping.")
-            continue
-
-        ref_names = select_sequences_for_cluster(cluster_refs, query_seqs, mpi_args=mpi_args,
-                keep_leaves=refs_per_cluster, threads=threads)
-        refs = (i for i in cluster_refs if i.id in ref_names)
-        for ref in refs:
-            ref.annotations.update({'cluster_name': cluster_name,
-                'max_weight': max_weight,
-                'mean_weight': sum(norm_sw.values())/len(norm_sw)})
-            yield ref
-=======
     futs = set()
     with futures.ThreadPoolExecutor(threads) as executor:
         for cluster_name, cluster_weight in cursor:
@@ -231,5 +177,4 @@
             except:
                 logging.exception("Caught error in child thread - exiting")
                 executor.shutdown(False)
-                raise
->>>>>>> 7d9af74b
+                raise